# Copyright 2017 ELIFE. All rights reserved.
# Use of this source code is governed by a MIT
# license that can be found in the LICENSE file.
import copy
import networkx as nx
import numpy as np
from .interfaces import is_network, is_fixed_sized

def trajectory(net, state, timesteps=1, encode=False):
    """
    Generate the trajectory of length ``timesteps+1`` through the state-space,
    as determined by the network rule, beginning at ``state``.

    .. rubric:: Example:

    ::

        >>> from neet.automata import ECA
        >>> from neet.boolean.examples import s_pombe
        >>> gen = trajectory(ECA(30), [0, 1, 0], timesteps=3)
        >>> gen
        <generator object trajectory at 0x000002B692ED8BF8>
        >>> list(gen)
        [[0, 1, 0], [1, 1, 1], [0, 0, 0], [0, 0, 0]]
        >>> list(trajectory(ECA(30), [0, 1, 0], timesteps=3, encode=True))
        [2, 7, 0, 0]
        >>> gen = trajectory(s_pombe, [0, 0, 0, 0, 1, 0, 0, 0, 0], timesteps=3,
        ... encode=True)
        >>> list(gen)
        [16, 256, 78, 128]

    :param net: the network
    :param state: the network state
    :param timesteps: the number of steps in the trajectory
    :param encode: encode the states as integers
    :yields: the next state in the trajectory
    :raises TypeError: if net is not a network
    :raises ValueError: if ``timesteps < 1``
    """
    if not is_network(net):
        raise TypeError("net is not a network")
    if timesteps < 1:
        raise ValueError("number of steps must be positive, non-zero")

    state = copy.copy(state)
    if encode:
        if is_fixed_sized(net):
            space = net.state_space()
        else:
            space = net.state_space(len(state))

        yield space.encode(state)
        for _ in range(timesteps):
            net.update(state)
            yield space.encode(state)
    else:
        yield copy.copy(state)
        for _ in range(timesteps):
            net.update(state)
            yield copy.copy(state)

def transitions(net, size=None, encode=False):
    """
    Generate the one-step state transitions for a network over its state space.

    .. rubric:: Example:

    ::

        >>> from neet.automata import ECA
        >>> from neet.boolean.examples import s_pombe
        >>> gen = transitions(ECA(30), size=3)
        >>> gen
        <generator object transitions at 0x000002B691328BA0>
        >>> list(gen)
        [[0, 0, 0], [1, 1, 1], [1, 1, 1], [1, 0, 0], [1, 1, 1], [0, 0, 1],
        [0, 1, 0], [0, 0, 0]]
        >>> list(transitions(ECA(30), size=3, encode=True))
        [0, 7, 7, 1, 7, 4, 2, 0]
        >>> gen = transitions(s_pombe, encode=True)
        >>> len(list(gen))
        512

    :param net: the network
    :param size: the size of the network (``None`` if fixed sized)
    :param encode: encode the states as integers
    :yields: the one-state transitions
    :raises TypeError: if ``net`` is not a network
    :raises ValueError: if ``net`` is fixed sized and ``size`` is not ``None``
    :raises ValueError: if ``net`` is not fixed sized and ``size`` is ``None``
    """
    if not is_network(net):
        raise TypeError("net is not a network")

    if is_fixed_sized(net):
<<<<<<< HEAD
        if size is not None:
            raise ValueError("size must be None for fixed sized networks")
        space = net.state_space()
    else:
        if size is None:
            raise ValueError("size must not be None for variable sized networks")
        space = net.state_space(size)
=======
        if n is not None:
            raise(TypeError("n must be None for fixed sized networks"))
        state_space = net.state_space()
    else:
        state_space = net.state_space(n)

    if not isinstance(state_space, StateSpace):
        raise(TypeError("network's state space is not an instance of StateSpace"))
>>>>>>> e6d4cf90

    for state in state_space:
        net.update(state)
        if encode:
            yield state_space.encode(state)
        else:
            yield state

def transition_graph(net, size=None):
    """
    Construct the state transition graph for the network.

    .. rubric:: Example:

    ::

        >>> from neet.automata import ECA
        >>> from neet.boolean.examples import s_pombe
        >>> g = transition_graph(s_pombe)
        >>> g.number_of_nodes(), g.number_of_edges()
        (512, 512)
        >>> g = transition_graph(ECA(30), size=6)
        >>> g.number_of_nodes(), g.number_of_edges()
        (64, 64)

    :param net: the network
    :param size: the size of the network (``None`` if fixed sized)
    :param encode: encode the states as integers
    :returns: a ``networkx.DiGraph`` of the network's transition graph
    :raises TypeError: if ``net`` is not a network
    :raises ValueError: if ``net`` is fixed sized and ``size`` is not ``None``
    :raises ValueError: if ``net`` is not fixed sized and ``size`` is ``None``
    """
    edge_list = enumerate(transitions(net, size=size, encode=True))
    return nx.DiGraph(list(edge_list))

def attractors(net, size=None):
    """
    Find the attractor states of a network. A generator of the attractors is
    returned with each attractor represented as a ``list`` of "encoded" states.

    .. rubric:: Example:

    ::

        >>> from neet.automata import ECA
        >>> from neet.boolean.examples import s_pombe
        >>> list(attractors(s_pombe))
        [[204], [200], [196], [140], [136], [132], [72], [68], [384, 110, 144],
        [12], [8], [4], [76]]
        >>> list(attractors(ECA(30), size=5))
        [[7, 25, 14, 19, 28], [0]]

    :param net: the network or the transition graph
    :param size: the size of the network (``None`` if fixed sized)
    :returns: a generator of attractors
    :raises TypeError: if ``net`` is not a network or a ``networkx.DiGraph``
    :raises ValueError: if ``net`` is fixed sized and ``size`` is not ``None``
    :raises ValueError: if ``net`` is a transition graph and ``size`` is not ``None``
    :raises ValueError: if ``net`` is not fixed sized and ``size`` is ``None``
    """
    if is_network(net):
        graph = transition_graph(net, size=size)
    elif isinstance(net, nx.DiGraph):
        if size is not None:
            raise ValueError("size must be None for transition graphs")
        graph = net
    else:
        raise TypeError("net must be a network or a networkx DiGraph")

    return nx.simple_cycles(graph)

def basins(net, size=None):
    """
    Find the attractor basins of a network. A generator of the attractor basins
    is returned with each basin represented as a ``networkx.DiGraph`` whose
    nodes are the "encoded" network states.

    .. rubric:: Example:

    ::

        >>> from neet.automata import ECA
        >>> from neet.boolean.examples import s_pombe
        >>> b = basins(s_pombe)
        >>> [len(basin) for basin in b]
        [378, 2, 2, 2, 104, 6, 6, 2, 2, 2, 2, 2, 2]
        >>> b = basins(ECA(30), size=5)
        >>> [len(basin) for basin in b]
        [2, 30]

    :param net: the network or landscape transition_graph
    :param size: the size of the network (``None`` if fixed sized)
    :returns: generator of basin subgraphs
    :raises TypeError: if ``net`` is not a network or a ``networkx.DiGraph``
    :raises ValueError: if ``net`` is fixed sized and ``size`` is not ``None``
    :raises ValueError: if ``net`` is a transition graph and ``size`` is not ``None``
    :raises ValueError: if ``net`` is not fixed sized and ``size`` is ``None``
    """
    if is_network(net):
        graph = transition_graph(net, size=size)
    elif isinstance(net, nx.DiGraph):
        graph = net
    else:
        raise TypeError("net must be a network or a networkx DiGraph")

    return nx.weakly_connected_component_subgraphs(graph)

def timeseries(net, timesteps, size=None):
    """
    Return the timeseries for the network. The result will be a :math:`3D` array
    with shape :math:`N \\times V \\times t` where :math:`N` is the number of
    nodes in the network, :math:`V` is the volume of the state space (total
    number of network states), and :math:`t` is ``timesteps + 1``.

    ::

        >>> net = WTNetwork([[1,-1],[1,0]])
        >>> timeseries(net, 5)
        array([[[ 0.,  0.,  0.,  0.,  0.,  0.],
                [ 1.,  1.,  1.,  1.,  1.,  1.],
                [ 0.,  0.,  0.,  0.,  0.,  0.],
                [ 1.,  1.,  1.,  1.,  1.,  1.]],

            [[ 0.,  0.,  0.,  0.,  0.,  0.],
                [ 0.,  1.,  1.,  1.,  1.,  1.],
                [ 1.,  1.,  1.,  1.,  1.,  1.],
                [ 1.,  1.,  1.,  1.,  1.,  1.]]])

    :param net: the network
    :param timesteps: the number of timesteps in the timeseries
    :param size: the size of the network (``None`` if fixed sized)
    :return: a numpy array
    :raises TypeError: if ``net`` is not a network
    :raises ValueError: if ``net`` is fixed sized and ``size`` is not ``None``
    :raises ValueError: if ``net`` is not fixed sized and ``size`` is ``None``
    :raises ValueError: if ``timesteps < 1``
    """
    if not is_network(net):
        raise TypeError("net must be a NEET network")
    if not is_fixed_sized(net) and size is None:
        raise ValueError("network is not fixed sized; must provide a size")
    elif is_fixed_sized(net) and size is not None:
        raise ValueError("cannot provide a size with a fixed sized network")
    if timesteps < 1:
        raise ValueError("time series must have at least one timestep")

    if size is None:
        state_space = net.state_space()
    else:
        state_space = net.state_space(size)

    shape = (state_space.ndim, state_space.volume, timesteps+1)
    series = np.empty(shape, dtype=np.int)
<<<<<<< HEAD
    for (index, init) in enumerate(state_space.states()):
        traj = trajectory(net, init, timesteps=timesteps, encode=False)
=======
    for (index, init) in enumerate(state_space):
        traj = trajectory(net, init, n=timesteps, encode=False)
>>>>>>> e6d4cf90
        for (time, state) in enumerate(traj):
            series[:, index, time] = state
    return series<|MERGE_RESOLUTION|>--- conflicted
+++ resolved
@@ -93,7 +93,6 @@
         raise TypeError("net is not a network")
 
     if is_fixed_sized(net):
-<<<<<<< HEAD
         if size is not None:
             raise ValueError("size must be None for fixed sized networks")
         space = net.state_space()
@@ -101,16 +100,6 @@
         if size is None:
             raise ValueError("size must not be None for variable sized networks")
         space = net.state_space(size)
-=======
-        if n is not None:
-            raise(TypeError("n must be None for fixed sized networks"))
-        state_space = net.state_space()
-    else:
-        state_space = net.state_space(n)
-
-    if not isinstance(state_space, StateSpace):
-        raise(TypeError("network's state space is not an instance of StateSpace"))
->>>>>>> e6d4cf90
 
     for state in state_space:
         net.update(state)
@@ -265,13 +254,9 @@
 
     shape = (state_space.ndim, state_space.volume, timesteps+1)
     series = np.empty(shape, dtype=np.int)
-<<<<<<< HEAD
-    for (index, init) in enumerate(state_space.states()):
-        traj = trajectory(net, init, timesteps=timesteps, encode=False)
-=======
+
     for (index, init) in enumerate(state_space):
         traj = trajectory(net, init, n=timesteps, encode=False)
->>>>>>> e6d4cf90
         for (time, state) in enumerate(traj):
             series[:, index, time] = state
     return series