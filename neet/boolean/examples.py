--- conflicted
+++ resolved
@@ -28,7 +28,6 @@
 """
 s_cerevisiae = WTNetwork.read(S_CEREVISIAE_NODES, S_CEREVISIAE_EDGES)
 
-<<<<<<< HEAD
 
 # Get the path of the nodes and edges files for C. elegans
 C_ELEGANS_NODES = join(DATA_PATH, "c_elegans-nodes.dat")
@@ -39,7 +38,6 @@
 """
 c_elegans = WTNetwork.read(C_ELEGANS_NODES, C_ELEGANS_EDGES)
 
-=======
 # Get the path of the nodes and edges files for the p53 GRN w/no damage
 P53_NO_DMG_NODES = join(DATA_PATH, "p53_no_dmg-nodes.txt")
 P53_NO_DMG_EDGES = join(DATA_PATH, "p53_no_dmg-edges.txt")
@@ -56,7 +54,6 @@
 The p53 GRN with damage present.
 """
 p53_dmg = WTNetwork.read(P53_DMG_NODES, P53_DMG_EDGES)
->>>>>>> d2040209
 
 # Get the path of the nodes and edges files for the mouse cortical gene regulatory network
 # Edges are from either figure 7B or 7C (Giacomantonio, 2010)
